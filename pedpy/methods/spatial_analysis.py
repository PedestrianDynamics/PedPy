--- conflicted
+++ resolved
@@ -24,20 +24,11 @@
     """Computes the pair distribution function g(r).
 
     This function calculates the spatial distribution of positions :math:`g(r)`
-<<<<<<< HEAD
-    :math:`g(r)` here referred to the Euclidean distance
-    between interacting pedestrians, i.e.,
-    pedestrians that are in the same walkable area at the same moment.
-    The pdf is given by the probability that two pedestrians are separated
-    by :math:`r` normalized by the probability :math:`PNI(r)` that two
-    non-interacting pedestrians are separated by :math:`r`, specifically
-=======
     :math:`g(r)` here referred to the Euclidean distance between interacting
     pedestrians, i.e., pedestrians that are in the same walkable area at the
     same moment. The pdf is given by the probability that two pedestrians are
     separated by :math:`r` normalized by the probability :math:`PNI(r)` that
     two non-interacting pedestrians are separated by :math:`r`, specifically
->>>>>>> 1b306bc9
 
     .. math::
         g(r) = P(r)/PNI(r),
@@ -87,9 +78,7 @@
     )  # Normalising by the number of pairwise distances in the dataframe
     ## Scrambled distribution
     pd_ni_bins = pd.cut(pairwise_dist_ni_array, radius_bins)
-    pd_ni_bins_normalised = (
-        pd_ni_bins.value_counts().sort_index().to_numpy()
-    ) / len(
+    pd_ni_bins_normalised = (pd_ni_bins.value_counts().sort_index().to_numpy()) / len(
         pairwise_dist_ni_array
     )  # Normalising by the number of pairwise distances in the dataframe
 
@@ -139,9 +128,7 @@
             y_values = frame_df[Y_COL].to_numpy()
             coordinates = np.stack((x_values, y_values), axis=-1)
             # Calculate pairwise distances for the current frame using cdist
-            frame_distances = cdist(
-                coordinates, coordinates, metric="euclidean"
-            )
+            frame_distances = cdist(coordinates, coordinates, metric="euclidean")
 
             # Extract the upper triangle without the diagonal
             distances_upper_triangle = frame_distances[
