--- conflicted
+++ resolved
@@ -138,17 +138,11 @@
      
         \rho_{gaussian} = \sum_{i=1}^{N}{\delta (\boldsymbol{r}_i - \boldsymbol{c})},
 
-<<<<<<< HEAD
     where :math:`\boldsymbol{r}_i` is the position of a pedestrian and 
     :math:`\boldsymbol{c}`
     is the center of the grid cell. Finally :math:`\delta(x)` is approximated 
     by a Gaussian
     
-=======
-    where :math:`\boldsymbol{r}_i` is the position of a pedestrian and :math:`\boldsymbol{c}`
-    is the center of the grid cell. Finally :math:`\delta(x)` is approximated by a Gaussian
-
->>>>>>> 0a4f193a
     .. math::
         
         \delta(x) = \frac{1}{\sigma\sqrt{2\pi}}\exp[-x^2/2\sigma^2],
@@ -168,7 +162,10 @@
     gaussian_width: Optional[float] = None,
     # pylint: disable=unused-argument,too-many-arguments
     **kwargs: Any,
-) -> Tuple[List[npt.NDArray[np.float64]], List[npt.NDArray[np.float64]],]:
+) -> Tuple[
+    List[npt.NDArray[np.float64]],
+    List[npt.NDArray[np.float64]],
+]:
     """Computes the density and speed profiles.
 
     .. note::
@@ -425,25 +422,6 @@
     center_y: npt.NDArray[np.float64],
     width: float,
 ) -> npt.NDArray[np.float64]:
-<<<<<<< HEAD
-    def _gaussian_full_width_half_maximum(
-        width: float,
-    ) -> float:
-        """Computes the full width at half maximum.
-
-        Fast lookup for:
-            width * np.sqrt(2) / (2 * np.sqrt(2 * np.log(2)))
-
-        Args:
-            width: width for which the half maximum should be computed
-
-        Returns:
-            Full width at half maximum of a gaussian.
-        """
-        return width * 0.6005612
-
-=======
->>>>>>> 0a4f193a
     def _compute_gaussian_density(
         x: npt.NDArray[np.float64],
         fwhm: float,
@@ -479,21 +457,8 @@
         positions_y,
     )
 
-<<<<<<< HEAD
-    fwhm = _gaussian_full_width_half_maximum(width)
-
-    gauss_density_x = _compute_gaussian_density(
-        distance_x,
-        fwhm,
-    )
-    gauss_density_y = _compute_gaussian_density(
-        distance_y,
-        fwhm,
-    )
-=======
     gauss_density_x = _compute_gaussian_density(distance_x, width)
     gauss_density_y = _compute_gaussian_density(distance_y, width)
->>>>>>> 0a4f193a
 
     gauss_density = np.matmul(
         gauss_density_x,
@@ -535,25 +500,14 @@
             When computing the Gaussian profile (:attr:`SpeedMethod.GAUSSIAN`)
             the DataFrame needs to contain the columns `x` and `y`.
             For getting a DataFrame containing all the needed data, you can
-<<<<<<< HEAD
             merge the results of the different function on the `id` and
             `frame` columns (see :func:`pandas.DataFrame.merge` and
             :func:`pandas.merge`).
-        walkable_area: The geometric area within which the speed profiles are
+        walkable_area: geometry for which the speed profiles are
             computed.
         grid_size: The resolution of the grid used for computing the
             profiles, expressed in the same units as the `walkable_area`.
         speed_method: The speed method used to compute the
-=======
-            merge the results of the different function on the 'id' and
-            'frame' columns (see :meth:`pandas.DataFrame.merge` and
-            :func:`pandas.merge`).
-        walkable_area (WalkableArea): geometry for which the profiles are
-            computed
-        grid_size: resolution of the grid used for computing the
-            profiles
-        speed_method: speed method used to compute the
->>>>>>> 0a4f193a
             speed profile
         grid_intersections_area: (Optional) intersection areas of grid cells
             with Voronoi polygons, required for some speed methods.
@@ -709,9 +663,7 @@
         """
         sigma = fwhm / (2 * np.sqrt(2 * np.log(2)))
         return (
-            1
-            / (sigma * np.sqrt(2 * np.pi))
-            * np.exp(-(x**2) / (2 * sigma**2))
+            1 / (sigma * np.sqrt(2 * np.pi)) * np.exp(-(x**2) / (2 * sigma**2))
         )
 
     # pedestrians' position and speed
@@ -897,7 +849,10 @@
     *,
     data: pandas.DataFrame,
     grid_cells: npt.NDArray[shapely.Polygon],
-) -> Tuple[npt.NDArray[np.float64], pandas.DataFrame,]:
+) -> Tuple[
+    npt.NDArray[np.float64],
+    pandas.DataFrame,
+]:
     """Computes the intersection area of the grid cells with the Voronoi polygons.
 
     .. note::
@@ -971,7 +926,11 @@
     *,
     walkable_area: WalkableArea,
     grid_size: float,
-) -> Tuple[npt.NDArray[shapely.Polygon], int, int,]:
+) -> Tuple[
+    npt.NDArray[shapely.Polygon],
+    int,
+    int,
+]:
     """Creates a list of square grid cells covering the geometry.
 
     .. image:: /images/profile_grid.svg
