import json
import math
import pathlib
import re
import sqlite3
import textwrap
from datetime import datetime
from typing import Any, List, Optional

import h5py
import numpy as np
import numpy.typing as npt
import pandas as pd
import pytest
import shapely
from numpy import dtype
from shapely import LinearRing, Polygon

from pedpy.column_identifier import *
from pedpy.data.geometry import WalkableArea
from pedpy.io.trajectory_loader import (
    LoadTrajectoryError,
    TrajectoryUnit,
    _load_trajectory_data_from_txt,
    _load_trajectory_meta_data_from_txt,
    _validate_is_file,
    load_trajectory_from_crowdit,
    load_trajectory_from_jupedsim_sqlite,
    load_trajectory_from_pathfinder_csv,
    load_trajectory_from_pathfinder_json,
    load_trajectory_from_ped_data_archive_hdf5,
    load_trajectory_from_txt,
    load_trajectory_from_vadere,
    load_trajectory_from_viswalk,
    load_walkable_area_from_crowdit,
    load_walkable_area_from_jupedsim_sqlite,
    load_walkable_area_from_ped_data_archive_hdf5,
    load_walkable_area_from_vadere_scenario,
)


def prepare_data_frame(data_frame: pd.DataFrame) -> pd.DataFrame:
    """Prepare the data set for comparison with the result of the parsing.

    Trims the data frame to the first 4 columns and sets the column dtype to
    float. This needs to be done, as only the relevant data are read from the
    file, and the rest will be ignored.

    Args:
        data_frame (pd.DataFrame): data frame to prepare

    Result:
        prepared data frame
    """
    result = data_frame.iloc[:, :4].copy(deep=True)
    result = result.astype("float64")

    return result


def get_data_frame_to_write(
    data_frame: pd.DataFrame, unit: TrajectoryUnit
) -> pd.DataFrame:
    """Get the data frame which should be written to file.

    Args:
        data_frame (pd.DataFrame): data frame to prepare
        unit (TrajectoryUnit): unit used to write the data frame

    Result:
        copy
    """
    data_frame_to_write = data_frame.copy(deep=True)
    if unit == TrajectoryUnit.CENTIMETER:
        data_frame_to_write[2] = pd.to_numeric(data_frame_to_write[2]).mul(100)
        data_frame_to_write[3] = pd.to_numeric(data_frame_to_write[3]).mul(100)
    return data_frame_to_write


def write_txt_trajectory_file(
    *,
    data: pd.DataFrame,
    file: pathlib.Path,
    frame_rate: Optional[float] = None,
    unit: Optional[TrajectoryUnit] = None,
) -> None:
    with file.open("w") as f:
        if frame_rate is not None:
            f.write(f"#framerate: {frame_rate}\n")

        if unit is not None:
            if unit == TrajectoryUnit.CENTIMETER:
                f.write("# id frame x/cm y/cm z/cm\n")
            else:
                f.write("# id frame x/m y/m z/m\n")

        f.write(data.to_csv(sep=" ", header=False, index=False))


def prepare_jupedsim_sqlite_trajectory_file_v1(
    *, file, create_trajectory=True, create_meta_data=True, create_geometry=True
):
    con = sqlite3.connect(file)

    cur = con.cursor()
    cur.execute("BEGIN")
    if create_trajectory:
        cur.execute("DROP TABLE IF EXISTS trajectory_data")
        cur.execute(
            "CREATE TABLE trajectory_data ("
            "   frame INTEGER NOT NULL,"
            "   id INTEGER NOT NULL,"
            "   pos_x REAL NOT NULL,"
            "   pos_y REAL NOT NULL,"
            "   ori_x REAL NOT NULL,"
            "   ori_y REAL NOT NULL)"
        )
        cur.execute("CREATE INDEX frame_id_idx ON trajectory_data(frame, id)")

    if create_meta_data:
        cur.execute("DROP TABLE IF EXISTS metadata")
        cur.execute(
            "CREATE TABLE metadata(key TEXT NOT NULL UNIQUE PRIMARY KEY, value TEXT NOT NULL)"
        )
        cur.execute(
            "INSERT INTO metadata VALUES(?, ?)",
            (("version", "1")),
        )

    if create_geometry:
        cur.execute("DROP TABLE IF EXISTS geometry")
        cur.execute("CREATE TABLE geometry(wkt TEXT NOT NULL)")
    cur.execute("COMMIT")


def prepare_jupedsim_sqlite_trajectory_file_v2(
    *, file, create_trajectory=True, create_meta_data=True, create_geometry=True
):
    con = sqlite3.connect(file)

    cur = con.cursor()
    cur.execute("BEGIN")
    if create_trajectory:
        cur.execute("DROP TABLE IF EXISTS trajectory_data")
        cur.execute(
            "CREATE TABLE trajectory_data ("
            "   frame INTEGER NOT NULL,"
            "   id INTEGER NOT NULL,"
            "   pos_x REAL NOT NULL,"
            "   pos_y REAL NOT NULL,"
            "   ori_x REAL NOT NULL,"
            "   ori_y REAL NOT NULL)"
        )
        cur.execute("CREATE INDEX frame_id_idx ON trajectory_data(frame, id)")

    if create_meta_data:
        cur.execute("DROP TABLE IF EXISTS metadata")
        cur.execute(
            "CREATE TABLE metadata(key TEXT NOT NULL UNIQUE PRIMARY KEY, value TEXT NOT NULL)"
        )
        cur.execute(
            "INSERT INTO metadata VALUES(?, ?)",
            (("version", "2")),
        )

    if create_geometry:
        cur.execute("DROP TABLE IF EXISTS geometry")
        cur.execute(
            "CREATE TABLE geometry("
            "   hash INTEGER NOT NULL, "
            "   wkt TEXT NOT NULL)"
        )
    cur.execute("DROP TABLE IF EXISTS frame_data")
    cur.execute(
        "CREATE TABLE frame_data("
        "   frame INTEGER NOT NULL,"
        "   geometry_hash INTEGER NOT NULL)"
    )

    cur.execute("COMMIT")


def write_jupedsim_sqlite_trajectory_file_v1(
    *,
    data: Optional[pd.DataFrame] = None,
    file: pathlib.Path,
    frame_rate: Optional[float] = None,
    geometry: Optional[shapely.Polygon] = None,
    create_trajectory=True,
    create_meta_data=True,
    create_geometry=True,
):
    prepare_jupedsim_sqlite_trajectory_file_v1(
        file=file,
        create_trajectory=create_trajectory,
        create_geometry=create_geometry,
        create_meta_data=create_meta_data,
    )

    con = sqlite3.connect(file)

    cur = con.cursor()

    if frame_rate:
        cur.execute(
            "INSERT INTO metadata VALUES(?, ?)",
            (("fps", frame_rate)),
        )

    if geometry:
        geometry_wkt = shapely.to_wkt(
            geometry,
            rounding_precision=-1,
        )
        cur.execute("INSERT INTO geometry VALUES(?)", (geometry_wkt,))

    if cur.rowcount > 0:
        cur.execute("COMMIT")

    if data is not None:
        data.columns = ["id", "frame", "pos_x", "pos_y"]
        data["ori_x"] = 0
        data["ori_y"] = 0
        data.to_sql("trajectory_data", con, index=False, if_exists="append")


def write_jupedsim_sqlite_trajectory_file_v2(
    *,
    data: Optional[pd.DataFrame] = None,
    file: pathlib.Path,
    frame_rate: Optional[float] = None,
    geometries: Optional[List[shapely.Polygon]] = None,
    create_trajectory=True,
    create_meta_data=True,
    create_geometry=True,
):
    prepare_jupedsim_sqlite_trajectory_file_v2(
        file=file,
        create_trajectory=create_trajectory,
        create_geometry=create_geometry,
        create_meta_data=create_meta_data,
    )

    con = sqlite3.connect(file)

    cur = con.cursor()

    if frame_rate:
        cur.execute(
            "INSERT INTO metadata VALUES(?, ?)",
            (("fps", frame_rate)),
        )

    if geometries:
        geometry_wkts = [
            shapely.to_wkt(
                geometry,
                rounding_precision=-1,
            )
            for geometry in geometries
        ]

        geometry_to_add = [(hash(wkt), wkt) for wkt in geometry_wkts]
        cur.executemany(
            "INSERT INTO geometry VALUES(?, ?)",
            geometry_to_add,
        )

    if cur.rowcount > 0:
        cur.execute("COMMIT")

    if data is not None:
        data.columns = ["id", "frame", "pos_x", "pos_y"]
        data["ori_x"] = 0
        data["ori_y"] = 0
        data.to_sql("trajectory_data", con, index=False, if_exists="append")


def write_jupedsim_sqlite_trajectory_file(
    *,
    version: int,
    data: Optional[pd.DataFrame] = None,
    file: pathlib.Path,
    frame_rate: Optional[float] = None,
    geometries: Optional[List[shapely.Polygon]] = None,
    geometry: Optional[shapely.Polygon] = None,
    create_trajectory=True,
    create_meta_data=True,
    create_geometry=True,
):
    if version == 1:
        write_jupedsim_sqlite_trajectory_file_v1(
            data=data,
            file=file,
            frame_rate=frame_rate,
            geometry=geometry,
            create_trajectory=create_trajectory,
            create_meta_data=create_meta_data,
            create_geometry=create_geometry,
        )
    elif version == 2:
        write_jupedsim_sqlite_trajectory_file_v2(
            data=data,
            file=file,
            frame_rate=frame_rate,
            geometries=geometries,
            create_trajectory=create_trajectory,
            create_meta_data=create_meta_data,
            create_geometry=create_geometry,
        )
    else:
        raise RuntimeError(
            f"Internal Error: Trying to write unsupported JuPedSim Version {version}."
        )


def write_data_archive_hdf5_file(
    *,
    data: Optional[pd.DataFrame] = None,
    file: pathlib.Path,
    frame_rate: Optional[float] = None,
    geometry: Optional[shapely.Polygon] = None,
):
    with h5py.File(file, "w") as h5_file:
        dt = h5py.special_dtype(vlen=str)
        h5_file.attrs["file_version"] = "1.0.0"
        if geometry:
            h5_file.attrs["wkt_geometry"] = shapely.to_wkt(
                geometry.normalize(), rounding_precision=-1
            )
        if data is not None:
            records = data.to_records(
                index=False,
                column_dtypes={
                    col: dt for col in data.columns[data.dtypes == "object"]
                },
            )
            ds_traj = h5_file.create_dataset(
                "trajectory",
                data=records,
            )
            if frame_rate:
                ds_traj.attrs["fps"] = frame_rate
            ds_traj.attrs["id"] = "unique identifier for pedestrian"
            ds_traj.attrs["frame"] = "frame number"
            ds_traj.attrs["x"] = "pedestrian x-coordinate (meter [m])"
            ds_traj.attrs["y"] = "pedestrian y-coordinate (meter [m])"


def write_viswalk_csv_file(
    *,
    data: Optional[pd.DataFrame] = None,
    file: pathlib.Path,
    frame_rate: float = 0,
    start_time: float = 0,
):
    data = data.rename(
        columns={
            ID_COL: "$PEDESTRIAN:NO",
            FRAME_COL: "SIMSEC",
            X_COL: "COORDCENTX",
            Y_COL: "COORDCENTY",
        }
    )
    data["SIMSEC"] = start_time + data["SIMSEC"] / frame_rate
    data.columns = [column.upper() for column in data.columns]

    write_header_viswalk(file=file, data=data)
    data.to_csv(file, sep=";", index=False, mode="a", encoding="utf-8-sig")


def write_vadere_csv_file(
    *,
    data: Optional[pd.DataFrame] = None,
    file: pathlib.Path,
    frame_rate: float,
):
    data = data.rename(
        columns={
            ID_COL: "pedestrianId",
            FRAME_COL: "simTime",
            X_COL: "startX-PID1",  # "-PID1" stands for processor id 1 and is used in Vadere
            # outputs as extension of the generic column name startX
            Y_COL: "startY-PID1",  # "-PID1" see comment above
        }
    )
    data["simTime"] = data["simTime"] / frame_rate

    vadere_traj_header = "#IDXCOL=2,DATACOL=2,SEP=' '\n"
    with open(file, "w", encoding="utf-8-sig") as writer:
        writer.write(vadere_traj_header)

    data.to_csv(file, sep=" ", index=False, mode="a", encoding="utf-8-sig")


def is_rectangular(poly: shapely.Polygon):
    return math.isclose(
        a=poly.area,
        b=poly.minimum_rotated_rectangle.area,
        abs_tol=0,
    )


def write_vadere_scenario_file(
    file,
    complete_area,
    obstacles,
    bounding_box_width,
):
    obstacles_ = list()

    for obstacle in obstacles:
        obst_coords = list(obstacle.coords)

        if is_rectangular(shapely.Polygon(obstacle)):
            minx, miny, maxx, maxy = shapely.Polygon(obstacle).bounds
            obstacles_ += [
                {
                    "shape": {
                        "type": "RECTANGLE",
                        "x": obst_coords[0][0],
                        "y": obst_coords[0][1],
                        "width": abs(maxx - minx),
                        "height": abs(maxy - miny),
                    }
                }
            ]
        else:  # is polygon
            obstacles_ += [
                {
                    "shape": {
                        "type": "POLYGON",
                        "points": [{"x": p[0], "y": p[1]} for p in obst_coords],
                    }
                }
            ]

    if is_rectangular(shapely.Polygon(complete_area)):
        scenario = {
            "name": "vadere_test",
            "release": str(),
            "scenario": {
                "topography": {
                    "attributes": {
                        "bounds": {
                            "x": complete_area.bounds[0],
                            "y": complete_area.bounds[1],
                            "width": abs(
                                complete_area.bounds[2]
                                - complete_area.bounds[0]
                            ),
                            "height": abs(
                                complete_area.bounds[3]
                                - complete_area.bounds[1]
                            ),
                        },
                        "boundingBoxWidth": bounding_box_width,
                    },
                    "obstacles": obstacles_,
                }
            },
        }
    else:
        raise RuntimeError(
            "Internal Error: Trying to write non-rectangular shape as Vadere "
            "scenario bound."
        )

    # Convert and write JSON object to file
    with open(file, "w") as f:
        json.dump(scenario, f, indent=2)


def write_header_viswalk(file, data):
    column_description = {
        "$PEDESTRIAN:NO": "No, Number (Unique pedestrian number)",
        "SIMSEC": "SimSec, Simulation second (Simulation time [s]) [s]",
        "COORDCENTX": "CoordCentX, Coordinate center (x) (X-coordinate of pedestrian’s center)",
        "COORDCENTY": "CoordCentY, Coordinate center (y) (Y-coordinate of pedestrian’s center)",
    }

    with open(file, "w", encoding="utf-8-sig") as writer:
        writer.write(
            textwrap.dedent(
                f"""\
                $VISION
                * File: {file.parent.absolute()}/{file.stem}.inpx
                * Comment: 
                * Date: {datetime.now().strftime("%d/%m/%Y %H:%M:%S")}
                * Application: PedPy Testing Module
                *
                * Table: Pedestrians In Network
                *
                """
            )
        )

        for column in data.columns:
            if column in column_description:
                writer.write(
                    f"* {column.replace('$PEDESTRIAN:', '')}: {column_description[column]}\n"
                )
            else:
                writer.write(
                    f"* {column.replace('$PEDESTRIAN:', '')}: Dummy description\n"
                )
        writer.write("*\n")

        writer.write("* ")
        for column in data.columns[:-1]:
            if column in column_description:
                description = column_description[column]
                writer.write(f"{description[: description.find(',')]};")
            else:
                writer.write(f"{column.capitalize()}")

        column = data.columns[-1]
        if column in column_description:
            description = column_description[column]
            writer.write(f"{description[: description.find(',')]};")
        else:
            writer.write(f"{column.capitalize()}")
        writer.write("\n")

        writer.write("* ")
        for column in data.columns[:-1]:
            if column in column_description:
                res = re.search(
                    r"(?<=, ).*(?= \([A-Z])", column_description[column]
                )
                writer.write(f"{res.group(0)};")
            else:
                writer.write(f"{column.capitalize()}")

        column = data.columns[-1]
        if column in column_description:
            res = re.search(
                r"(?<=, ).*(?= \([A-Z])", column_description[column]
            )
            writer.write(f"{res.group(0)};")
        else:
            writer.write(f"{column.capitalize()}")
        writer.write("\n")
        writer.write("*\n")


def test_validate_file_non_existing_file():
    with pytest.raises(LoadTrajectoryError) as error_info:
        _validate_is_file(file=pathlib.Path("non_existing_file"))
    assert "does not exist" in str(error_info.value)


def test_validate_file_non_file(tmp_path):
    with pytest.raises(LoadTrajectoryError) as error_info:
        _validate_is_file(file=tmp_path)

    assert "is not a file" in str(error_info.value)


@pytest.mark.parametrize(
    "data, expected_frame_rate, expected_unit",
    [
        (
            np.array([[0, 0, 5, 1], [1, 0, -5, -1]]),
            7.0,
            TrajectoryUnit.METER,
        ),
        (
            np.array([[0, 0, 5, 1], [1, 0, -5, -1]]),
            50.0,
            TrajectoryUnit.CENTIMETER,
        ),
        (
            np.array([[0, 0, 5, 1], [1, 0, -5, -1]]),
            15.0,
            TrajectoryUnit.METER,
        ),
        (
            np.array([[0, 0, 5, 1], [1, 0, -5, -1]]),
            50.0,
            TrajectoryUnit.CENTIMETER,
        ),
        (
            np.array([[0, 0, 5, 1, 123], [1, 0, -5, -1, 123]]),
            50.0,
            TrajectoryUnit.CENTIMETER,
        ),
        (
            np.array(
                [
                    [0, 0, 5, 1, "should be ignored"],
                    [1, 0, -5, -1, "this too"],
                ]
            ),
            50.0,
            TrajectoryUnit.CENTIMETER,
        ),
    ],
)
def test_load_trajectory_from_txt_success(
    tmp_path: pathlib.Path,
    data: List[npt.NDArray[np.float64]],
    expected_frame_rate: float,
    expected_unit: TrajectoryUnit,
) -> None:
    trajectory_txt = pathlib.Path(tmp_path / "trajectory.txt")

    expected_data = pd.DataFrame(data=data)

    written_data = get_data_frame_to_write(expected_data, expected_unit)
    write_txt_trajectory_file(
        file=trajectory_txt,
        frame_rate=expected_frame_rate,
        unit=expected_unit,
        data=written_data,
    )

    expected_data = prepare_data_frame(expected_data)
    traj_data_from_file = load_trajectory_from_txt(
        trajectory_file=trajectory_txt,
        default_unit=None,
        default_frame_rate=None,
    )

    assert (
        traj_data_from_file.data[[ID_COL, FRAME_COL, X_COL, Y_COL]].to_numpy()
        == expected_data.to_numpy()
    ).all()
    assert traj_data_from_file.frame_rate == expected_frame_rate


def test_load_trajectory_from_txt_reference_file():
    traj_txt = pathlib.Path(__file__).parent / pathlib.Path(
        "test-data/ped_data_archive_text.txt"
    )
    load_trajectory_from_txt(trajectory_file=traj_txt)


@pytest.mark.parametrize(
    "data, separator, expected_unit",
    [
        (
            np.array(
                [(0, 0, 5, 1), (1, 0, -5, -1)],
            ),
            " ",
            TrajectoryUnit.METER,
        ),
        (
            np.array(
                [(0, 0, 5, 1), (1, 0, -5, -1)],
            ),
            " ",
            TrajectoryUnit.CENTIMETER,
        ),
        (
            np.array(
                [(0, 0, 5, 1, 99999), (1, 0, -5, -1, -99999)],
            ),
            " ",
            TrajectoryUnit.CENTIMETER,
        ),
        (
            np.array(
                [
                    (0, 0, 5, 1, "test"),
                    (1, 0, -5, -1, "will be ignored"),
                ],
            ),
            " ",
            TrajectoryUnit.CENTIMETER,
        ),
    ],
)
def test_parse_trajectory_data_from_txt_success(
    tmp_path: pathlib.Path,
    data: npt.NDArray[np.float64],
    separator: str,
    expected_unit: TrajectoryUnit,
) -> None:
    trajectory_txt = pathlib.Path(tmp_path / "trajectory.txt")

    expected_data = pd.DataFrame(data=data)

    written_data = get_data_frame_to_write(expected_data, expected_unit)

    write_txt_trajectory_file(
        file=trajectory_txt,
        unit=expected_unit,
        data=written_data,
    )

    expected_data = prepare_data_frame(expected_data)

    data_from_file = _load_trajectory_data_from_txt(
        trajectory_file=trajectory_txt, unit=expected_unit
    )

    assert list(data_from_file.dtypes.values) == [
        dtype("int64"),
        dtype("int64"),
        dtype("float64"),
        dtype("float64"),
    ]
    assert (
        data_from_file[[ID_COL, FRAME_COL, X_COL, Y_COL]].to_numpy()
        == expected_data.to_numpy()
    ).all()


@pytest.mark.parametrize(
    "data, expected_message",
    [
        (np.array([]), "The given trajectory file seem to be empty."),
        (
            np.array(
                [
                    (0, 0, 5),
                    (
                        1,
                        0,
                        -5,
                    ),
                ]
            ),
            "The given trajectory file could not be parsed.",
        ),
    ],
)
def test_parse_trajectory_data_from_txt_failure(
    tmp_path: pathlib.Path, data: npt.NDArray[np.float64], expected_message: str
) -> None:
    trajectory_txt = pathlib.Path(tmp_path / "trajectory.txt")
    written_data = pd.DataFrame(data=data)

    write_txt_trajectory_file(
        file=trajectory_txt,
        data=written_data,
    )

    with pytest.raises(ValueError) as error_info:
        _load_trajectory_data_from_txt(
            trajectory_file=trajectory_txt,
            unit=TrajectoryUnit.METER,  # type: ignore
        )

    assert expected_message in str(error_info.value)


@pytest.mark.parametrize(
    "file_content, expected_frame_rate, expected_unit",
    [
        (
            "#framerate: 8.00\n#ID frame x/m y/m z/m",
            8.0,
            TrajectoryUnit.METER,
        ),
        (
            "#framerate: 8.\n#ID frame x[in m] y[in m] z[in m]",
            8.0,
            TrajectoryUnit.METER,
        ),
        (
            "#framerate: 25\n#ID frame x/cm y/cm z/cm",
            25.0,
            TrajectoryUnit.CENTIMETER,
        ),
        (
            "#framerate: 25e0\n#ID frame x[in cm] y[in cm] z[in cm]",
            25.0,
            TrajectoryUnit.CENTIMETER,
        ),
        (
            "#framerate: 25 10 8\n#ID frame x/m y/m z/m",
            25.0,
            TrajectoryUnit.METER,
        ),
        (
            "#framerate: \n#framerate: 25\n#ID frame x[in m] y[in m] z[in m]",
            25.0,
            TrajectoryUnit.METER,
        ),
        (
            "# framerate: 8.0 fps\n#ID frame x/cm y/cm z/cm",
            8.0,
            TrajectoryUnit.CENTIMETER,
        ),
        (
            "# framerate: 25 fps\n#ID frame x[in cm] y[in cm] z[in cm]",
            25.0,
            TrajectoryUnit.CENTIMETER,
        ),
        (
            "# framerate: 25e0 fps\n#ID frame x/m y/m z/m",
            25.0,
            TrajectoryUnit.METER,
        ),
        (
            "# framerate: 25 10 fps\n#ID frame x[in m] y[in m] z[in m]",
            25.0,
            TrajectoryUnit.METER,
        ),
        (
            "# framerate: 25 fps 10\n#ID frame x/cm y/cm z/cm",
            25.0,
            TrajectoryUnit.CENTIMETER,
        ),
        (
            "# framerate: 25 fps 10\n#ID frame x[in cm] y[in cm] z[in cm]",
            25.0,
            TrajectoryUnit.CENTIMETER,
        ),
        (
            "# framerate: \n# framerate: 25 fp\n#ID frame x/m y/m z/ms",
            25.0,
            TrajectoryUnit.METER,
        ),
    ],
)
def test_load_trajectory_meta_data_from_txt_success(
    tmp_path: pathlib.Path,
    file_content: str,
    expected_frame_rate: float,
    expected_unit: TrajectoryUnit,
) -> None:
    trajectory_txt = pathlib.Path(tmp_path / "trajectory.txt")

    with trajectory_txt.open("w") as f:
        f.write(file_content)

    frame_rate_from_file, unit_from_file = _load_trajectory_meta_data_from_txt(
        trajectory_file=trajectory_txt,
        default_frame_rate=None,
        default_unit=None,
    )

    assert frame_rate_from_file == expected_frame_rate
    assert unit_from_file == expected_unit


@pytest.mark.parametrize(
    "file_content, default_frame_rate, default_unit, expected_exception, "
    "expected_message",
    [
        (
            "",
            None,
            None,
            ValueError,
            "Frame rate is needed, but none could be found in the trajectory "
            "file.",
        ),
        (
            "framerate: -8.00",
            None,
            None,
            ValueError,
            "Frame rate is needed, but none could be found in the trajectory "
            "file.",
        ),
        (
            "#framerate:",
            None,
            None,
            ValueError,
            "Frame rate is needed, but none could be found in the trajectory "
            "file.",
        ),
        (
            "#framerate: asdasd",
            None,
            None,
            ValueError,
            "Frame rate is needed, but none could be found in the trajectory "
            "file.",
        ),
        (
            "framerate: 25 fps",
            None,
            None,
            ValueError,
            "Frame rate is needed, but none could be found in the trajectory "
            "file.",
        ),
        (
            "#framerate: fps",
            None,
            None,
            ValueError,
            "Frame rate is needed, but none could be found in the trajectory "
            "file.",
        ),
        (
            "#framerate: asdasd fps",
            None,
            None,
            ValueError,
            "Frame rate is needed, but none could be found in the trajectory "
            "file.",
        ),
        (
            "#framerate: 0",
            None,
            None,
            ValueError,
            "Frame rate needs to be a positive value,",
        ),
        (
            "#framerate: -25.",
            None,
            None,
            ValueError,
            "Frame rate needs to be a positive value,",
        ),
        (
            "#framerate: 0.00 fps",
            None,
            None,
            ValueError,
            "Frame rate needs to be a positive value,",
        ),
        (
            "#framerate: -10.00 fps",
            None,
            None,
            ValueError,
            "Frame rate needs to be a positive value,",
        ),
        (
            "#framerate: 25.00 fps",
            30.0,
            None,
            ValueError,
            "The given default frame rate seems to differ from the frame rate "
            "given in",
        ),
        (
            "#framerate: asdasd fps",
            0,
            None,
            ValueError,
            "Default frame needs to be positive but is",
        ),
        (
            "#framerate: asdasd fps",
            -12,
            None,
            ValueError,
            "Default frame needs to be positive but is",
        ),
        (
            "#framerate: asdasd fps",
            0.0,
            None,
            ValueError,
            "Default frame needs to be positive but is",
        ),
        (
            "#framerate: asdasd fps",
            -12.0,
            None,
            ValueError,
            "Default frame needs to be positive but is",
        ),
        (
            "#framerate: 8.00\n#ID frame x y z",
            None,
            None,
            ValueError,
            "Unit is needed, but none could be found in the trajectory file.",
        ),
        (
            "#framerate: 8.00\n#ID frame x/m y/m z/m",
            None,
            TrajectoryUnit.CENTIMETER,
            ValueError,
            "The given default unit seems to differ from the unit given in the "
            "trajectory file:",
        ),
        (
            "#framerate: 8.00\n#ID frame x/cm y/cm z/cm",
            None,
            TrajectoryUnit.METER,
            ValueError,
            "The given default unit seems to differ from the unit given in the "
            "trajectory file:",
        ),
        (
            "#framerate: 8.00\n#ID frame x[in m] y[in m] z[in m]",
            None,
            TrajectoryUnit.CENTIMETER,
            ValueError,
            "The given default unit seems to differ from the unit given in the "
            "trajectory file:",
        ),
        (
            "#framerate: 8.00\n#ID frame x[in cm] y[in cm] z[in cm]",
            None,
            TrajectoryUnit.METER,
            ValueError,
            "The given default unit seems to differ from the unit given in the "
            "trajectory file:",
        ),
    ],
)
def test_load_trajectory_meta_data_from_txt_failure(
    tmp_path: pathlib.Path,
    file_content: str,
    default_frame_rate: float,
    default_unit: TrajectoryUnit,
    expected_exception: Any,
    expected_message: str,
) -> None:
    trajectory_txt = pathlib.Path(tmp_path / "trajectory.txt")

    with trajectory_txt.open("w") as f:
        f.write(file_content)

    with pytest.raises(expected_exception) as error_info:
        _load_trajectory_meta_data_from_txt(
            trajectory_file=trajectory_txt,
            default_unit=default_unit,
            default_frame_rate=default_frame_rate,
        )

    assert expected_message in str(error_info.value)


def test_load_trajectory_from_txt_non_existing_file():
    with pytest.raises(LoadTrajectoryError) as error_info:
        load_trajectory_from_jupedsim_sqlite(
            trajectory_file=pathlib.Path("non_existing_file")
        )
    assert "does not exist" in str(error_info.value)


def test_load_trajectory_from_txt_non_file(tmp_path):
    with pytest.raises(LoadTrajectoryError) as error_info:
        load_trajectory_from_jupedsim_sqlite(trajectory_file=tmp_path)

    assert "is not a file" in str(error_info.value)


@pytest.mark.parametrize(
    "data, expected_frame_rate",
    [
        (
            np.array([[0, 0, 5, 1], [1, 0, -5, -1]]),
            7.0,
        ),
        (
            np.array([[0, 0, 5, 1], [1, 0, -5, -1]]),
            50.0,
        ),
        (
            np.array([[0, 0, 5, 1], [1, 0, -5, -1]]),
            15.0,
        ),
        (
            np.array([[0, 0, 5, 1], [1, 0, -5, -1]]),
            50.0,
        ),
        (
            np.array([[0, 0, 5, 1], [1, 0, -5, -1]]),
            50.0,
        ),
        (
            np.array([[0, 0, 5, 1], [1, 0, -5, -1]]),
            50.0,
        ),
    ],
)
def test_load_trajectory_from_jupedsim_sqlite_success(
    tmp_path: pathlib.Path,
    data: List[npt.NDArray[np.float64]],
    expected_frame_rate: float,
) -> None:
    for version in [1, 2]:
        trajectory_sqlite = pathlib.Path(
            tmp_path / f"trajectory-v{version}.sqlite"
        )

        expected_data = pd.DataFrame(data=data)

        written_data = get_data_frame_to_write(
            expected_data, TrajectoryUnit.METER
        )

        write_jupedsim_sqlite_trajectory_file(
            file=trajectory_sqlite,
            frame_rate=expected_frame_rate,
            data=written_data,
            version=version,
        )
        expected_data = prepare_data_frame(expected_data)
        traj_data_from_file = load_trajectory_from_jupedsim_sqlite(
            trajectory_file=trajectory_sqlite,
        )

        assert (
            traj_data_from_file.data[
                [ID_COL, FRAME_COL, X_COL, Y_COL]
            ].to_numpy()
            == expected_data.to_numpy()
        ).all()
        assert traj_data_from_file.frame_rate == expected_frame_rate


def test_load_trajectory_from_jupedsim_sqlite_v1_reference_file():
    traj_txt = pathlib.Path(__file__).parent / pathlib.Path(
        "test-data/jupedsim_v1.sqlite"
    )
    load_trajectory_from_jupedsim_sqlite(trajectory_file=traj_txt)


def test_load_trajectory_from_jupedsim_sqlite_v2_reference_file():
    traj_txt = pathlib.Path(__file__).parent / pathlib.Path(
        "test-data/jupedsim_v2.sqlite"
    )
    load_trajectory_from_jupedsim_sqlite(trajectory_file=traj_txt)


@pytest.mark.parametrize(
    "version",
    [1, 2],
)
def test_load_trajectory_from_jupedsim_sqlite_no_trajectory_data(
    tmp_path: pathlib.Path, version
):
    trajectory_sqlite = pathlib.Path(tmp_path / "trajectory.sqlite")
    write_jupedsim_sqlite_trajectory_file(
        file=trajectory_sqlite,
        frame_rate=10.0,
        create_trajectory=False,
        version=version,
    )
    with pytest.raises(LoadTrajectoryError) as error_info:
        load_trajectory_from_jupedsim_sqlite(
            trajectory_file=trajectory_sqlite,
        )
    assert "The given sqlite trajectory is not a valid JuPedSim format" in str(
        error_info.value
    )


@pytest.mark.parametrize(
    "version",
    [1, 2],
)
def test_load_trajectory_from_jupedsim_sqlite_empty_trajectory_data(
    tmp_path: pathlib.Path, version
):
    trajectory_sqlite = pathlib.Path(tmp_path / "trajectory.sqlite")

    empty_data = pd.DataFrame(columns=[ID_COL, FRAME_COL, X_COL, Y_COL])

    write_jupedsim_sqlite_trajectory_file(
        file=trajectory_sqlite,
        frame_rate=10.0,
        data=empty_data,
        version=version,
    )

    with pytest.raises(LoadTrajectoryError) as error_info:
        load_trajectory_from_jupedsim_sqlite(
            trajectory_file=trajectory_sqlite,
        )
    assert "The given sqlite trajectory file seems to be empty." in str(
        error_info.value
    )


@pytest.mark.parametrize(
    "version",
    [1, 2],
)
def test_load_trajectory_from_jupedsim_sqlite_no_meta_data(
    tmp_path: pathlib.Path, version
):
    trajectory_sqlite = pathlib.Path(tmp_path / "trajectory.sqlite")
    data = pd.DataFrame(
        data=np.array([[0, 0, 5, 1], [1, 0, -5, -1]]),
        columns=[ID_COL, FRAME_COL, X_COL, Y_COL],
    )

    write_jupedsim_sqlite_trajectory_file(
        file=trajectory_sqlite,
        create_meta_data=False,
        data=data,
        version=version,
    )

    with pytest.raises(LoadTrajectoryError) as error_info:
        load_trajectory_from_jupedsim_sqlite(
            trajectory_file=trajectory_sqlite,
        )
    assert "The given sqlite trajectory is not a valid JuPedSim format" in str(
        error_info.value
    )


@pytest.mark.parametrize(
    "version",
    [1, 2],
)
def test_load_trajectory_from_jupedsim_sqlite_no_frame_rate_in_meta_data(
    tmp_path: pathlib.Path, version
):
    trajectory_sqlite = pathlib.Path(tmp_path / "trajectory.sqlite")

    data = pd.DataFrame(
        data=np.array([[0, 0, 5, 1], [1, 0, -5, -1]]),
        columns=[ID_COL, FRAME_COL, X_COL, Y_COL],
    )

    write_jupedsim_sqlite_trajectory_file(
        file=trajectory_sqlite, data=data, version=version
    )

    with pytest.raises(LoadTrajectoryError) as error_info:
        load_trajectory_from_jupedsim_sqlite(
            trajectory_file=trajectory_sqlite,
        )
    assert (
        "The given sqlite trajectory file seems not include a frame rate."
        in str(error_info.value)
    )


def test_load_trajectory_from_jupedsim_sqlite_non_existing_file():
    with pytest.raises(LoadTrajectoryError) as error_info:
        load_trajectory_from_jupedsim_sqlite(
            trajectory_file=pathlib.Path("non_existing_file")
        )
    assert "does not exist" in str(error_info.value)


def test_load_trajectory_from_jupedsim_sqlite_non_file(tmp_path):
    with pytest.raises(LoadTrajectoryError) as error_info:
        load_trajectory_from_jupedsim_sqlite(trajectory_file=tmp_path)

    assert "is not a file" in str(error_info.value)


@pytest.mark.parametrize(
    "version, data, frame_rate, walkable_area",
    [
        (
            1,
            np.array([[0, 0, 5, 1], [1, 0, -5, -1]]),
            7.0,
            shapely.Polygon([(-10, -10), (-10, 10), (10, 10), (10, -10)]),
        ),
        (
            1,
            np.array([[0, 0, 5, 1], [1, 0, -5, -1]]),
            10,
            shapely.Polygon(
                [(-10, -10), (-10, 10), (10, 10), (10, -10)],
                [[(0, 0), (1, 1), (2, 0)], [(-2, -2), (-3, -3), (-4, -2)]],
            ),
        ),
        (
            2,
            np.array([[0, 0, 5, 1], [1, 0, -5, -1]]),
            7.0,
            shapely.Polygon([(-10, -10), (-10, 10), (10, 10), (10, -10)]),
        ),
        (
            2,
            np.array([[0, 0, 5, 1], [1, 0, -5, -1]]),
            10,
            shapely.Polygon(
                [(-10, -10), (-10, 10), (10, 10), (10, -10)],
                [[(0, 0), (1, 1), (2, 0)], [(-2, -2), (-3, -3), (-4, -2)]],
            ),
        ),
    ],
)
def test_load_walkable_area_from_jupedsim_sqlite_success(
    tmp_path: pathlib.Path, version, data, frame_rate, walkable_area
):
    trajectory_sqlite = pathlib.Path(tmp_path / "trajectory.sqlite")

    expected_data = pd.DataFrame(data=data)

    written_data = get_data_frame_to_write(expected_data, TrajectoryUnit.METER)
    write_jupedsim_sqlite_trajectory_file(
        file=trajectory_sqlite,
        frame_rate=frame_rate,
        data=written_data,
        geometry=walkable_area,
        geometries=[walkable_area],
        version=version,
    )

    expected_walkable_area = WalkableArea(walkable_area)
    walkable_area = load_walkable_area_from_jupedsim_sqlite(trajectory_sqlite)
    assert expected_walkable_area.polygon.equals(walkable_area.polygon)


@pytest.mark.parametrize(
    "data, frame_rate, geometries",
    [
        (
            np.array([[0, 0, 5, 1], [1, 0, -5, -1]]),
            7.0,
            [shapely.box(-5, -5, 5, 5), shapely.box(-2.5, -2.5, 10, 10)],
        ),
        (
            np.array([[0, 0, 5, 1], [1, 0, -5, -1]]),
            10,
            [
                shapely.Polygon(
                    [(-10, -10), (-10, 10), (10, 10), (10, -10)],
                    [[(0, 0), (1, 1), (2, 0)], [(-2, -2), (-3, -3), (-4, -2)]],
                ),
                shapely.box(10, -5, 20, 5),
                shapely.box(15, 0, 20, 20),
            ],
        ),
    ],
)
def test_load_walkable_area_from_jupedsim_sqlite_v2_multiple_geometries_success(
    tmp_path: pathlib.Path, data, frame_rate, geometries
):
    trajectory_sqlite = pathlib.Path(tmp_path / "trajectory.sqlite")

    expected_data = pd.DataFrame(data=data)

    written_data = get_data_frame_to_write(expected_data, TrajectoryUnit.METER)
    write_jupedsim_sqlite_trajectory_file(
        file=trajectory_sqlite,
        frame_rate=frame_rate,
        data=written_data,
        geometries=geometries,
        version=2,
    )

    expected_walkable_area = WalkableArea(shapely.union_all(geometries))
    walkable_area = load_walkable_area_from_jupedsim_sqlite(trajectory_sqlite)
    assert expected_walkable_area.polygon.equals(walkable_area.polygon)


def test_load_walkable_area_from_jupedsim_sqlite_v1_reference_file():
    traj_txt = pathlib.Path(__file__).parent / pathlib.Path(
        "test-data/jupedsim_v1.sqlite"
    )
    load_walkable_area_from_jupedsim_sqlite(trajectory_file=traj_txt)


def test_load_walkable_area_from_jupedsim_sqlite_v2_reference_file():
    traj_txt = pathlib.Path(__file__).parent / pathlib.Path(
        "test-data/jupedsim_v2.sqlite"
    )
    load_walkable_area_from_jupedsim_sqlite(trajectory_file=traj_txt)


@pytest.mark.parametrize(
    "version",
    [1, 2],
)
def test_load_walkable_area_from_jupedsim_sqlite_no_geometry_table(
    tmp_path: pathlib.Path, version
):
    trajectory_sqlite = pathlib.Path(tmp_path / "trajectory.sqlite")

    expected_data = pd.DataFrame(
        data=np.array([[0, 0, 5, 1], [1, 0, -5, -1]]),
    )

    written_data = get_data_frame_to_write(expected_data, TrajectoryUnit.METER)
    write_jupedsim_sqlite_trajectory_file(
        file=trajectory_sqlite,
        frame_rate=10,
        data=written_data,
        create_geometry=False,
        version=version,
    )

    with pytest.raises(LoadTrajectoryError) as error_info:
        load_walkable_area_from_jupedsim_sqlite(trajectory_sqlite)
    assert "The given sqlite trajectory is not a valid JuPedSim format" in str(
        error_info.value
    )


@pytest.mark.parametrize(
    "version",
    [1, 2],
)
def test_load_walkable_area_from_jupedsim_sqlite_no_geometry(
    tmp_path: pathlib.Path, version
):
    trajectory_sqlite = pathlib.Path(tmp_path / "trajectory.sqlite")

    expected_data = pd.DataFrame(
        data=np.array([[0, 0, 5, 1], [1, 0, -5, -1]]),
    )

    written_data = get_data_frame_to_write(expected_data, TrajectoryUnit.METER)
    write_jupedsim_sqlite_trajectory_file(
        file=trajectory_sqlite,
        frame_rate=10,
        data=written_data,
        version=version,
    )

    with pytest.raises(LoadTrajectoryError) as error_info:
        load_walkable_area_from_jupedsim_sqlite(trajectory_sqlite)
    assert (
        "The given sqlite trajectory file seems not include a geometry"
        in str(error_info.value)
    )


def test_load_walkable_area_from_jupedsim_sqlite_non_supported_version(
    tmp_path: pathlib.Path,
):
    trajectory_sqlite = pathlib.Path(tmp_path / "trajectory.sqlite")
    prepare_jupedsim_sqlite_trajectory_file_v1(file=trajectory_sqlite)
    con = sqlite3.connect(trajectory_sqlite)

    cur = con.cursor()
    cur.execute(
        "UPDATE metadata SET value = ? WHERE key = ?",
        (999, "version"),
    )
    cur.execute("COMMIT")

    with pytest.raises(LoadTrajectoryError) as error_info:
        load_walkable_area_from_jupedsim_sqlite(trajectory_sqlite)
    assert "The given sqlite trajectory has unsupported db version" in str(
        error_info.value
    )


def test_load_walkable_area_from_jupedsim_sqlite_non_existing_file():
    with pytest.raises(LoadTrajectoryError) as error_info:
        load_walkable_area_from_jupedsim_sqlite(
            trajectory_file=pathlib.Path("non_existing_file")
        )
    assert "does not exist" in str(error_info.value)


def test_load_walkable_area_from_jupedsim_sqlite_non_file(tmp_path):
    with pytest.raises(LoadTrajectoryError) as error_info:
        load_walkable_area_from_jupedsim_sqlite(trajectory_file=tmp_path)

    assert "is not a file" in str(error_info.value)


@pytest.mark.parametrize(
    "data, expected_frame_rate",
    [
        (
            np.array([[0, 0, 5, 1], [1, 0, -5, -1]]),
            7.0,
        ),
        (
            np.array([[0, 0, 5, 1], [1, 0, -5, -1]]),
            50.0,
        ),
        (
            np.array([[0, 0, 5, 1], [1, 0, -5, -1]]),
            15.0,
        ),
        (
            np.array([[0, 0, 5, 1], [1, 0, -5, -1]]),
            50.0,
        ),
        (
            np.array([[0, 0, 5, 1], [1, 0, -5, -1]]),
            50.0,
        ),
        (
            np.array([[0, 0, 5, 1], [1, 0, -5, -1]]),
            50.0,
        ),
    ],
)
def test_load_trajectory_from_data_archive_hdf5_success(
    tmp_path: pathlib.Path,
    data: List[npt.NDArray[np.float64]],
    expected_frame_rate: float,
) -> None:
    trajectory_hdf5 = pathlib.Path(tmp_path / "trajectory.h5")

    expected_data = pd.DataFrame(
        data=data,
        columns=[ID_COL, FRAME_COL, X_COL, Y_COL],
    )
    written_data = get_data_frame_to_write(expected_data, TrajectoryUnit.METER)
    write_data_archive_hdf5_file(
        file=trajectory_hdf5,
        frame_rate=expected_frame_rate,
        data=written_data,
    )

    expected_data = prepare_data_frame(expected_data)
    traj_data_from_file = load_trajectory_from_ped_data_archive_hdf5(
        trajectory_file=trajectory_hdf5,
    )

    assert (
        traj_data_from_file.data[[ID_COL, FRAME_COL, X_COL, Y_COL]].to_numpy()
        == expected_data.to_numpy()
    ).all()
    assert traj_data_from_file.frame_rate == expected_frame_rate


def test_load_trajectory_from_data_archive_hdf5_reference_file():
    traj_txt = pathlib.Path(__file__).parent / pathlib.Path(
        "test-data/ped_data_archive_hdf5.h5"
    )
    load_trajectory_from_ped_data_archive_hdf5(trajectory_file=traj_txt)


def test_load_trajectory_from_ped_data_archive_hdf5_no_trajectory_dataset(
    tmp_path: pathlib.Path,
):
    trajectory_hdf5 = pathlib.Path(tmp_path / "trajectory.h5")

    write_data_archive_hdf5_file(
        file=trajectory_hdf5,
    )

    with pytest.raises(LoadTrajectoryError) as error_info:
        load_trajectory_from_ped_data_archive_hdf5(
            trajectory_file=trajectory_hdf5
        )

    assert "it does not contain a 'trajectory' dataset." in str(
        error_info.value
    )


def test_load_trajectory_from_ped_data_archive_hdf5_trajectory_wrong_columns(
    tmp_path: pathlib.Path,
):
    trajectory_hdf5 = pathlib.Path(tmp_path / "trajectory.h5")
    traj_df = pd.DataFrame(
        np.array([[0, 0, 5, 1], [1, 0, -5, -1]]),
        columns=["foo", FRAME_COL, X_COL, Y_COL],
    )

    write_data_archive_hdf5_file(
        file=trajectory_hdf5,
        data=traj_df,
        frame_rate=10,
    )

    with pytest.raises(LoadTrajectoryError) as error_info:
        load_trajectory_from_ped_data_archive_hdf5(
            trajectory_file=trajectory_hdf5
        )

    assert (
        "'trajectory' dataset does not contain the following columns: 'id', 'frame', 'x', and 'y'"
        in str(error_info.value)
    )


def test_load_trajectory_from_ped_data_archive_hdf5_trajectory_dataset_no_fps(
    tmp_path: pathlib.Path,
):
    trajectory_hdf5 = pathlib.Path(tmp_path / "trajectory.h5")
    traj_df = pd.DataFrame(
        np.array([[0, 0, 5, 1], [1, 0, -5, -1]]),
        columns=[ID_COL, FRAME_COL, X_COL, Y_COL],
    )

    write_data_archive_hdf5_file(
        file=trajectory_hdf5,
        data=traj_df,
    )

    with pytest.raises(LoadTrajectoryError) as error_info:
        load_trajectory_from_ped_data_archive_hdf5(
            trajectory_file=trajectory_hdf5
        )

    assert "the 'trajectory' dataset does not contain a 'fps' attribute" in str(
        error_info.value
    )


def test_load_trajectory_from_ped_data_archive_hdf5_non_existing_file():
    with pytest.raises(LoadTrajectoryError) as error_info:
        load_trajectory_from_ped_data_archive_hdf5(
            trajectory_file=pathlib.Path("non_existing_file")
        )
    assert "does not exist" in str(error_info.value)


def test_load_trajectory_from_ped_data_archive_hdf5_non_file(tmp_path):
    with pytest.raises(LoadTrajectoryError) as error_info:
        load_trajectory_from_ped_data_archive_hdf5(trajectory_file=tmp_path)

    assert "is not a file" in str(error_info.value)


@pytest.mark.parametrize(
    "data, frame_rate, walkable_area",
    [
        (
            np.array([[0, 0, 5, 1], [1, 0, -5, -1]]),
            7.0,
            shapely.Polygon([(-10, -10), (-10, 10), (10, 10), (10, -10)]),
        ),
        (
            np.array([[0, 0, 5, 1], [1, 0, -5, -1]]),
            10,
            shapely.Polygon(
                [(-10, -10), (-10, 10), (10, 10), (10, -10)],
                [[(0, 0), (1, 1), (2, 0)], [(-2, -2), (-3, -3), (-4, -2)]],
            ),
        ),
    ],
)
def test_load_walkable_area_from_ped_data_archive_hdf5_success(
    tmp_path: pathlib.Path, data, frame_rate, walkable_area
):
    trajectory_hdf5 = pathlib.Path(tmp_path / "trajectory.sqlite")

    expected_data = pd.DataFrame(data=data)

    written_data = get_data_frame_to_write(expected_data, TrajectoryUnit.METER)
    write_data_archive_hdf5_file(
        file=trajectory_hdf5,
        frame_rate=frame_rate,
        data=written_data,
        geometry=walkable_area,
    )

    expected_walkable_area = WalkableArea(walkable_area)
    walkable_area = load_walkable_area_from_ped_data_archive_hdf5(
        trajectory_hdf5
    )
    assert expected_walkable_area.polygon.equals(walkable_area.polygon)


def test_load_walkable_area_from_data_archive_hdf5_reference_file():
    traj_txt = pathlib.Path(__file__).parent / pathlib.Path(
        "test-data/ped_data_archive_hdf5.h5"
    )
    load_walkable_area_from_ped_data_archive_hdf5(trajectory_file=traj_txt)


def test_load_walkable_area_from_ped_data_archive_hdf5_no_wkt_in_file(
    tmp_path: pathlib.Path,
):
    trajectory_hdf5 = pathlib.Path(tmp_path / "trajectory.h5")
    traj_df = pd.DataFrame(
        np.array([[0, 0, 5, 1], [1, 0, -5, -1]]),
        columns=[ID_COL, FRAME_COL, X_COL, Y_COL],
    )

    write_data_archive_hdf5_file(
        file=trajectory_hdf5,
        frame_rate=10,
        data=traj_df,
    )

    with pytest.raises(LoadTrajectoryError) as error_info:
        load_walkable_area_from_ped_data_archive_hdf5(
            trajectory_file=trajectory_hdf5
        )

    assert "it does not contain a 'wkt_geometry' attribute" in str(
        error_info.value
    )


def test_load_walkable_area_from_ped_data_archive_hdf5_non_existing_file():
    with pytest.raises(LoadTrajectoryError) as error_info:
        load_walkable_area_from_ped_data_archive_hdf5(
            trajectory_file=pathlib.Path("non_existing_file")
        )
    assert "does not exist" in str(error_info.value)


def test_load_walkable_area_from_ped_data_archive_hdf5_non_file(tmp_path):
    with pytest.raises(LoadTrajectoryError) as error_info:
        load_walkable_area_from_ped_data_archive_hdf5(trajectory_file=tmp_path)

    assert "is not a file" in str(error_info.value)


@pytest.mark.parametrize(
    "data, expected_frame_rate",
    [
        (
            np.array([[0, 0, 5, 1], [0, 1, -5, -1]]),
            7.0,
        ),
        (
            np.array([[0, 0, 5, 1], [0, 1, -5, -1]]),
            50.0,
        ),
        (
            np.array([[0, 0, 5, 1], [0, 1, -5, -1]]),
            15.0,
        ),
        (
            np.array([[0, 0, 5, 1], [0, 1, -5, -1]]),
            50.0,
        ),
        (
            np.array([[0, 0, 5, 1], [0, 1, -5, -1]]),
            50.0,
        ),
        (
            np.array([[0, 0, 5, 1], [0, 1, -5, -1]]),
            50.0,
        ),
    ],
)
def test_load_trajectory_from_viswalk_success(
    tmp_path: pathlib.Path,
    data: List[npt.NDArray[np.float64]],
    expected_frame_rate: float,
):
    trajectory_viswalk = pathlib.Path(tmp_path / "trajectory.pp")

    expected_data = pd.DataFrame(
        data=data,
        columns=[ID_COL, FRAME_COL, X_COL, Y_COL],
    )
    written_data = get_data_frame_to_write(expected_data, TrajectoryUnit.METER)
    write_viswalk_csv_file(
        file=trajectory_viswalk,
        frame_rate=expected_frame_rate,
        data=written_data,
    )

    expected_data = prepare_data_frame(expected_data)
    traj_data_from_file = load_trajectory_from_viswalk(
        trajectory_file=trajectory_viswalk,
    )

    assert (
        traj_data_from_file.data[[ID_COL, FRAME_COL, X_COL, Y_COL]].to_numpy()
        == expected_data.to_numpy()
    ).all()
    assert traj_data_from_file.frame_rate == expected_frame_rate


def test_load_trajectory_from_viswalk_reference_file():
    traj_txt = pathlib.Path(__file__).parent / pathlib.Path(
        "test-data/viswalk.pp"
    )
    load_trajectory_from_viswalk(trajectory_file=traj_txt)


def test_load_trajectory_from_viswalk_no_data(
    tmp_path: pathlib.Path,
):
    data_empty = pd.DataFrame(
        columns=[ID_COL, FRAME_COL, X_COL, Y_COL],
    )
    trajectory_viswalk = pathlib.Path(tmp_path / "trajectory.pp")

    written_data = get_data_frame_to_write(data_empty, TrajectoryUnit.METER)
    write_viswalk_csv_file(
        file=trajectory_viswalk,
        data=written_data,
    )

    with pytest.raises(LoadTrajectoryError) as error_info:
        load_trajectory_from_viswalk(
            trajectory_file=trajectory_viswalk,
        )
    assert "The given trajectory file seems to be incorrect or empty." in str(
        error_info.value
    )


def test_load_trajectory_from_viswalk_frame_rate_zero(
    tmp_path: pathlib.Path,
):
    trajectory_viswalk = pathlib.Path(tmp_path / "trajectory.pp")

    data_in_single_frame = pd.DataFrame(
        data=np.array([[0, 0, 5, 1], [1, 0, -5, -1]]),
        columns=[ID_COL, FRAME_COL, X_COL, Y_COL],
    )

    written_data = get_data_frame_to_write(
        data_in_single_frame, TrajectoryUnit.METER
    )
    write_viswalk_csv_file(
        file=trajectory_viswalk,
        data=written_data,
    )

    with pytest.raises(LoadTrajectoryError) as error_info:
        load_trajectory_from_viswalk(
            trajectory_file=trajectory_viswalk,
        )
    assert (
        "Can not determine the frame rate used to write the trajectory file."
        in str(error_info.value)
    )


def test_load_trajectory_from_viswalk_columns_missing(
    tmp_path: pathlib.Path,
):
    trajectory_viswalk = pathlib.Path(tmp_path / "trajectory.pp")

    data_with_missing_column = pd.DataFrame(
        data=np.array([[0, 0, 5, 1], [0, 1, -5, -1]]),
        columns=[ID_COL, FRAME_COL, X_COL, "FOO!"],
    )

    written_data = get_data_frame_to_write(
        data_with_missing_column, TrajectoryUnit.METER
    )
    write_viswalk_csv_file(
        file=trajectory_viswalk,
        data=written_data,
    )

    with pytest.raises(LoadTrajectoryError) as error_info:
        load_trajectory_from_viswalk(
            trajectory_file=trajectory_viswalk,
        )
    assert "The given trajectory file seems to be incorrect or empty." in str(
        error_info.value
    )


def test_load_trajectory_from_viswalk_data_not_parseable(
    tmp_path: pathlib.Path,
):
    trajectory_viswalk = pathlib.Path(tmp_path / "trajectory.pp")

    data_with_missing_column = pd.DataFrame(
        data=np.array([[0, 0, 5, 1], [0, 1, -5, -1]]),
        columns=[ID_COL, FRAME_COL, X_COL, Y_COL],
    )

    written_data = get_data_frame_to_write(
        data_with_missing_column, TrajectoryUnit.METER
    )
    write_viswalk_csv_file(
        file=trajectory_viswalk,
        data=written_data,
    )
    with open(trajectory_viswalk, "a") as writer:
        writer.write("0; 2; This; is; a; line; to; break; the; parsing\n")

    with pytest.raises(LoadTrajectoryError) as error_info:
        load_trajectory_from_viswalk(
            trajectory_file=trajectory_viswalk,
        )
    assert "The given trajectory file seems to be incorrect or empty." in str(
        error_info.value
    )


def test_load_trajectory_from_viswalk_non_existing_file():
    with pytest.raises(LoadTrajectoryError) as error_info:
        load_trajectory_from_viswalk(
            trajectory_file=pathlib.Path("non_existing_file")
        )
    assert "does not exist" in str(error_info.value)


def test_load_trajectory_from_viswalk_non_file(tmp_path):
    with pytest.raises(LoadTrajectoryError) as error_info:
        load_trajectory_from_viswalk(trajectory_file=tmp_path)

    assert "is not a file" in str(error_info.value)


def test_load_trajectory_from_vadere_reference_file():
    traj_txt = pathlib.Path(__file__).parent / pathlib.Path(
        "test-data/vadere_postvis.traj"
    )
    load_trajectory_from_vadere(trajectory_file=traj_txt, frame_rate=24.0)


def test_load_trajectory_from_vadere_no_data(
    tmp_path: pathlib.Path,
):
    data_empty = pd.DataFrame(
        columns=[ID_COL, FRAME_COL, X_COL, Y_COL],
    )
    trajectory_vadere = pathlib.Path(tmp_path / "postvis.traj")

    written_data = get_data_frame_to_write(data_empty, TrajectoryUnit.METER)
    write_vadere_csv_file(
        file=trajectory_vadere,
        data=written_data,
        frame_rate=24.0,
    )

    with pytest.raises(LoadTrajectoryError) as error_info:
        load_trajectory_from_viswalk(
            trajectory_file=trajectory_vadere,
        )
    assert "The given trajectory file seems to be incorrect or empty." in str(
        error_info.value
    )


@pytest.mark.parametrize(
    "data, expected_frame_rate",
    [
        (
            np.array([[0, 0, 5, 1], [0, 1, -5, -1]]),
            7.0,
        ),
        (
            np.array([[0, 0, 5, 1], [0, 1, -5, -1]]),
            15.0,
        ),
        (
            np.array([[0, 0, 5, 1], [0, 1, -5, -1]]),
            50.0,
        ),
    ],
)
def test_load_trajectory_from_vadere_success(
    tmp_path: pathlib.Path,
    data: List[npt.NDArray[np.float64]],
    expected_frame_rate: float,
):
    trajectory_vadere = pathlib.Path(tmp_path / "postvis.traj")

    expected_data = pd.DataFrame(
        data=data,
        columns=[ID_COL, FRAME_COL, X_COL, Y_COL],
    )
    written_data = get_data_frame_to_write(expected_data, TrajectoryUnit.METER)
    write_vadere_csv_file(
        file=trajectory_vadere,
        frame_rate=expected_frame_rate,
        data=written_data,
    )
    expected_data = prepare_data_frame(expected_data)

    traj_data_from_file = load_trajectory_from_vadere(
        trajectory_file=trajectory_vadere,
        frame_rate=expected_frame_rate,
    )

    assert (
        traj_data_from_file.data[[ID_COL, FRAME_COL, X_COL, Y_COL]].to_numpy()
        == expected_data.to_numpy()
    ).all()
    assert traj_data_from_file.frame_rate == expected_frame_rate


def test_load_trajectory_from_vadere_columns_missing(
    tmp_path: pathlib.Path,
):
    trajectory_vadere = pathlib.Path(tmp_path / "postvis.traj")

    data_with_missing_column = pd.DataFrame(
        data=np.array([[0, 0, 5, 1], [0, 1, -5, -1]]),
        columns=[ID_COL, FRAME_COL, X_COL, "FOO!"],
    )

    written_data = get_data_frame_to_write(
        data_with_missing_column, TrajectoryUnit.METER
    )
    write_vadere_csv_file(
        file=trajectory_vadere,
        data=written_data,
        frame_rate=24.0,
    )

    with pytest.raises(LoadTrajectoryError) as error_info:
        load_trajectory_from_vadere(
            trajectory_file=trajectory_vadere, frame_rate=24.0
        )
    assert "The given trajectory file seems to be incorrect or empty." in str(
        error_info.value
    )


def test_load_trajectory_from_vadere_columns_non_unique(
    tmp_path: pathlib.Path,
):
    trajectory_vadere = pathlib.Path(tmp_path / "postvis.traj")

    data_with_missing_column = pd.DataFrame(
        data=np.array([[0, 0, 5, 5, 1], [0, 1, -5, -5, -1]]),
        columns=[ID_COL, FRAME_COL, X_COL, "startX-PID2", Y_COL],
    )

    written_data = get_data_frame_to_write(
        data_with_missing_column, TrajectoryUnit.METER
    )
    write_vadere_csv_file(
        file=trajectory_vadere,
        data=written_data,
        frame_rate=24.0,
    )

    with pytest.raises(LoadTrajectoryError) as error_info:
        load_trajectory_from_vadere(
            trajectory_file=trajectory_vadere,
            frame_rate=24.0,
        )
    assert "The given trajectory file seems to be incorrect or empty." in str(
        error_info.value
    )


@pytest.mark.parametrize(
    "area_poly, margin, bounding_box",
    [
        (
            shapely.Polygon([(0, 0), (10, 0), (10, 10), (0, 10)]),
            0,
            0,
        ),
        (
            shapely.Polygon([(0, 0), (10, 0), (10, 10), (0, 10)]),
            1e-6,
            0,
        ),
        (
            shapely.Polygon([(0, 0), (10, 0), (10, 10), (0, 10)]),
            0,
            0.5,
        ),
        (
            shapely.Polygon([(0, 0), (10, 0), (10, 10), (0, 10)]),
            1e-6,
            0.5,
        ),
        (
            shapely.Polygon(
                [(-10, -10), (-10, 10), (10, 10), (10, -10)],
                [[(0, 0), (1, 1), (2, 0)], [(-2, -2), (-3, -3), (-4, -2)]],
            ),
            0,
            0,
        ),
        (
            shapely.Polygon(
                [(-10, -10), (-10, 10), (10, 10), (10, -10)],
                [[(0, 0), (1, 1), (2, 0)], [(-2, -2), (-3, -3), (-4, -2)]],
            ),
            1e-6,
            0,
        ),
        (
            shapely.Polygon(
                [(-10, -10), (-10, 10), (10, 10), (10, -10)],
                [[(0, 0), (1, 1), (2, 0)], [(-2, -2), (-3, -3), (-4, -2)]],
            ),
            0,
            0.5,
        ),
        (
            shapely.Polygon(
                [(-10, -10), (-10, 10), (10, 10), (10, -10)],
                [[(0, 0), (1, 0), (1, 1), (0, 1)]],  # rectangular hole
            ),
            1e-6,
            0.5,
        ),
    ],
)
def test_load_walkable_area_from_vadere_scenario_success(
    tmp_path: pathlib.Path,
    area_poly: shapely.Polygon,
    margin: bool,
    bounding_box: float,
):
    file_path = pathlib.Path(tmp_path / "vadere_test.scenario")
    decimals = 6

    complete_area = area_poly.exterior
    if len(area_poly.interiors) > 0:
        obstacles = area_poly.interiors
    else:
        obstacles = []

    write_vadere_scenario_file(
        file=file_path,
        complete_area=complete_area,
        obstacles=obstacles,
        bounding_box_width=bounding_box,
    )
    walkable_area_from_file = load_walkable_area_from_vadere_scenario(
        file_path,
        margin=margin,
        decimals=decimals,
    )

    # convert test input to expected WalkableArea
    # 1) shrink expected walkable area to area without bounding box
    expected_shell = shapely.Polygon(area_poly.exterior)
    expected_shell = expected_shell.buffer(
        distance=-bounding_box + margin,
        single_sided=True,
        join_style="mitre",
    )
    # convert polygon shell to points to use it as input to WalkableArea
    expected_shell_points = list(expected_shell.exterior.coords)
    # handle floating point errors
    expected_shell_points = np.round(expected_shell_points, decimals)
    # 2) treat holes separately to avoid buffering of holes
    expected_holes = [list(p.coords) for p in area_poly.interiors]
    expected_walkable_area = WalkableArea(
        expected_shell_points, obstacles=expected_holes
    )

    expected_walkable_area_polygon = force_cw(expected_walkable_area.polygon)
    walkable_area_from_file_polygon = force_cw(walkable_area_from_file.polygon)

    # The polygons coordinates may differ by up to 'margin' on both axes.
    # The maximum possible difference between coordinates is therefore the diagonal of the square formed
    maximum_coordinate_difference_due_to_margin = math.sqrt(
        margin * margin + margin * margin
    )

    assert expected_walkable_area_polygon.equals_exact(
        walkable_area_from_file_polygon,
        maximum_coordinate_difference_due_to_margin,
    )


def force_cw(polygon):
    if is_ccw(polygon):
        return Polygon(polygon.exterior.coords[::-1])
    else:
        return polygon


def is_ccw(polygon):
    return LinearRing(polygon.exterior.coords).is_ccw


<<<<<<< HEAD
# ------------------ Pathfinder tests ------------------ #


def write_pathfinder_csv_file(
    *,
    data: Optional[pd.DataFrame] = None,
    file: pathlib.Path,
    frame_rate: float = 1,
    start_time: float = 0,
    unit: str = "m",
):
    """Write test data in Pathfinder CSV format."""
    if data is not None:
        data = data.rename(
            columns={
                ID_COL: "id",
                FRAME_COL: "t",
                X_COL: "x",
                Y_COL: "y",
            }
        )
        data["t"] = start_time + data["t"] / frame_rate
        with open(file, "w", encoding="utf-8-sig") as f:
            # Header-Zeile
            f.write("id,t,x,y\n")
            # Unit-Zeile (Pathfinder schreibt so etwas rein)
            f.write(f"unit,,{unit},{unit}\n")
            # Daten
            data.to_csv(f, index=False, header=False, encoding="utf-8-sig")


def write_pathfinder_json_file(
    *,
    data: Optional[pd.DataFrame] = None,
    file: pathlib.Path,
    frame_rate: float = 1,
    start_time: float = 0.0,
    unit: str = "m",
):
    """Write test data in Pathfinder JSON format."""
    result = {}

    if data is not None:
        data = data.rename(
            columns={
                "id": "id",
                "t": "t",
                "x": "x",
                "y": "y",
            }
        )

        for _, row in data.iterrows():
            agent_id = str(int(row["id"])).zfill(5)
            frame_time = start_time + row["t"] / frame_rate
            frame_key = f"{frame_time:.1f}"

            if agent_id not in result:
                result[agent_id] = {}

            result[agent_id][frame_key] = {
                "name": agent_id,
                "isActive": True,
                "position": {
                    "x": float(row["x"]),
                    "y": float(row["y"]),
                    "z": 0.0,
                },
                "velocity": {
                    "x": 0.0,
                    "y": 0.0,
                    "z": 0.0,
                    "magnitude": 0.0,
                },
                "distance": 0.0,
                "location": f"Floor 0.0 {unit}->Room00",
                "terrainType": "level",
                "trigger": "None",
                "target": "None",
                "tagsApplied": [],
            }

    with open(file, "w", encoding="utf-8") as f:
        json.dump(result, f, indent=2)


@pytest.mark.parametrize(
    "data, expected_frame_rate",
    [
        (
            np.array([[0, 0, 5, 1], [0, 1, -5, -1]]),
            7.0,
        ),
        (
            np.array([[0, 0, 5, 1], [0, 1, -5, -1]]),
            50.0,
        ),
        (
            np.array([[0, 0, 5, 1], [0, 1, -5, -1]]),
            15.0,
        ),
        (
            np.array([[1, 0, 5, 1], [1, 1, 6, 2], [1, 2, 7, 3]]),
            10.0,
        ),
    ],
)
def test_load_trajectory_from_pathfinder_success_csv(
    tmp_path: pathlib.Path,
    data: List[npt.NDArray[np.float64]],
    expected_frame_rate: float,
):
    trajectory_pathfinder = pathlib.Path(tmp_path / "trajectory.csv")

    expected_data = pd.DataFrame(
        data=data,
        columns=[ID_COL, FRAME_COL, X_COL, Y_COL],
    )
    written_data = get_data_frame_to_write(expected_data, TrajectoryUnit.METER)
    write_pathfinder_csv_file(
        file=trajectory_pathfinder,
        frame_rate=expected_frame_rate,
        data=written_data,
    )

    expected_data = prepare_data_frame(expected_data)
    traj_data_from_file = load_trajectory_from_pathfinder_csv(
        trajectory_file=trajectory_pathfinder,
    )

    assert (
        traj_data_from_file.data[[ID_COL, FRAME_COL, X_COL, Y_COL]].to_numpy()
        == expected_data.to_numpy()
    ).all()
    assert traj_data_from_file.frame_rate == expected_frame_rate


def test_load_trajectory_from_pathfinder_no_data_csv(
    tmp_path: pathlib.Path,
):
    data_empty = pd.DataFrame(
        columns=[ID_COL, FRAME_COL, X_COL, Y_COL],
    )
    trajectory_pathfinder = pathlib.Path(tmp_path / "trajectory.csv")

    written_data = get_data_frame_to_write(data_empty, TrajectoryUnit.METER)
    write_pathfinder_csv_file(
        file=trajectory_pathfinder,
        data=written_data,
    )

    with pytest.raises(LoadTrajectoryError) as error_info:
        load_trajectory_from_pathfinder_csv(
            trajectory_file=trajectory_pathfinder,
        )
    assert "The given trajectory file seems to be incorrect or empty." in str(
        error_info.value
    )


def test_load_trajectory_from_pathfinder_frame_rate_zero_csv(
    tmp_path: pathlib.Path,
):
    trajectory_pathfinder = pathlib.Path(tmp_path / "trajectory.csv")

    data_in_single_frame = pd.DataFrame(
        data=np.array([[0, 0, 5, 1], [1, 0, -5, -1]]),
        columns=[ID_COL, FRAME_COL, X_COL, Y_COL],
    )

    written_data = get_data_frame_to_write(
        data_in_single_frame, TrajectoryUnit.METER
    )
    write_pathfinder_csv_file(
        file=trajectory_pathfinder,
        data=written_data,
    )

    with pytest.raises(LoadTrajectoryError) as error_info:
        load_trajectory_from_pathfinder_csv(
            trajectory_file=trajectory_pathfinder,
        )

    assert (
        "Can not determine the frame rate used to write the trajectory file."
        in str(error_info.value)
    )


def test_load_trajectory_from_pathfinder_columns_missing_csv(
    tmp_path: pathlib.Path,
):
    trajectory_pathfinder = pathlib.Path(tmp_path / "trajectory.csv")

    # Create CSV with missing 'y' column
    with open(trajectory_pathfinder, "w", encoding="utf-8-sig") as f:
        f.write("id,t,x\n")
        f.write("0,0.0,5.0\n")
        f.write("0,0.1,-5.0\n")

    with pytest.raises(LoadTrajectoryError) as error_info:
        load_trajectory_from_pathfinder_csv(
            trajectory_file=trajectory_pathfinder,
        )
    assert "Missing columns: y." in str(error_info.value)


def test_load_trajectory_from_pathfinder_data_not_parseable_csv(
    tmp_path: pathlib.Path,
):
    trajectory_pathfinder = pathlib.Path(tmp_path / "trajectory.csv")

    # Create malformed CSV
    with open(trajectory_pathfinder, "w", encoding="utf-8-sig") as f:
        f.write("id,t,x,y\n")
        f.write("0,0.0,5.0,1.0\n")
        f.write("This,is,a,malformed,line,with,too,many,columns\n")

    with pytest.raises(LoadTrajectoryError) as error_info:
        load_trajectory_from_pathfinder_csv(
            trajectory_file=trajectory_pathfinder,
        )
    assert "The given trajectory file seems to be incorrect or empty." in str(
        error_info.value
    )


def test_load_trajectory_from_pathfinder_non_existing_file():
    with pytest.raises(LoadTrajectoryError) as error_info:
        load_trajectory_from_pathfinder_csv(
            trajectory_file=pathlib.Path("non_existing_file")
        )
    # TODO: also for json
    assert "does not exist" in str(error_info.value)


def test_load_trajectory_from_pathfinder_non_file(tmp_path):
    with pytest.raises(LoadTrajectoryError) as error_info:
        load_trajectory_from_pathfinder_csv(trajectory_file=tmp_path)

    # TODO: also for json

    assert "is not a file" in str(error_info.value)


def test_load_trajectory_from_pathfinder_reference_file_csv():
    traj_csv = pathlib.Path(__file__).parent / pathlib.Path(
        "test-data/pathfinder.csv"
    )
    load_trajectory_from_pathfinder_csv(trajectory_file=traj_csv)


def test_load_trajectory_from_pathfinder_wrong_types_csv(
    tmp_path: pathlib.Path,
):
    trajectory_pathfinder = pathlib.Path(tmp_path / "trajectory.csv")

    with open(trajectory_pathfinder, "w", encoding="utf-8-sig") as f:
        f.write("id,t,x,y\n")
        # id="not_an_int" fails astype(int)
        f.write("not_an_int,0.0,1.0,2.0\n")

    with pytest.raises(LoadTrajectoryError) as error_info:
        load_trajectory_from_pathfinder_csv(
            trajectory_file=trajectory_pathfinder
        )

    assert "Original error" in str(error_info.value)


@pytest.fixture
def json_file_path():
    return pathlib.Path(__file__).parent / pathlib.Path(
        "test-data/pathfinder.json"
    )


def test_load_trajectory_from_pathfinder_reference_file_json(json_file_path):
    load_trajectory_from_pathfinder_json(trajectory_file=json_file_path)


def test_load_pathfinder_json_not_empty(json_file_path):
    traj = load_trajectory_from_pathfinder_json(trajectory_file=json_file_path)
    assert len(traj.data) > 0, "JSON loader should return non-empty data"


def test_pathfinder_json_contains_expected_fields(json_file_path):
    traj = load_trajectory_from_pathfinder_json(trajectory_file=json_file_path)
    data = traj.data
    expected_cols = {"id", "frame", "x", "y"}
    missing = expected_cols - set(data.columns)
    assert not missing, f"Missing fields: {missing}"


def test_pathfinder_json_at_least_one_agent(json_file_path):
    traj = load_trajectory_from_pathfinder_json(trajectory_file=json_file_path)
    data = traj.data
    agents = data["id"].astype(str).unique()

    assert "0" in agents


def test_load_trajectory_from_pathfinder_frame_rate_zero_json(
    tmp_path: pathlib.Path,
):
    trajectory_pathfinder = tmp_path / "trajectory.json"

    data_in_single_frame = pd.DataFrame(
        np.array([[0, 0, 5, 1], [1, 0, -5, -1]]),
        columns=["id", "t", "x", "y"],
    )

    write_pathfinder_json_file(
        data=data_in_single_frame,
        file=trajectory_pathfinder,
        frame_rate=1,
    )

    with pytest.raises(LoadTrajectoryError) as error_info:
        load_trajectory_from_pathfinder_json(
            trajectory_file=trajectory_pathfinder,
        )

    assert (
        "Can not determine the frame rate used to write the trajectory file."
        in str(error_info.value)
    )
=======
# ================== crowd:it ===================
def test_load_trajectory_from_crowdit_valid(tmp_path: pathlib.Path):
    trajectory_crowdit = tmp_path / "trajectory.csv"

    with open(trajectory_crowdit, "w", encoding="utf-8-sig") as f:
        f.write("pedID,time,posX,posY\n")
        f.write("0,0.0,1.0,2.0\n")
        f.write("0,0.5,1.5,2.5\n")  # gleicher Agent, späterer Zeitpunkt
        f.write("1,0.0,3.0,4.0\n")

    traj = load_trajectory_from_crowdit(trajectory_file=trajectory_crowdit)

    assert not traj.data.empty
    for col in (ID_COL, FRAME_COL, X_COL, Y_COL):
        assert col in traj.data.columns
    assert traj.frame_rate > 0


def test_load_trajectory_from_crowdit_wrong_types(tmp_path: pathlib.Path):
    trajectory_crowdit = tmp_path / "trajectory.csv"
    with open(trajectory_crowdit, "w", encoding="utf-8-sig") as f:
        f.write("pedID,time,posX,posY\n")
        f.write("not_an_int,0.0,1.0,2.0\n")

    with pytest.raises(LoadTrajectoryError) as error_info:
        load_trajectory_from_crowdit(trajectory_file=trajectory_crowdit)

    assert "Original error" in str(error_info.value)


def test_load_trajectory_from_crowdit_missing_columns(tmp_path: pathlib.Path):
    trajectory_crowdit = tmp_path / "trajectory.csv"
    with open(trajectory_crowdit, "w", encoding="utf-8-sig") as f:
        f.write("pedID,time,posX\n")  # posY fehlt
        f.write("0,0.0,1.0\n")

    with pytest.raises(LoadTrajectoryError) as error_info:
        load_trajectory_from_crowdit(trajectory_file=trajectory_crowdit)

    assert "Missing columns: posY" in str(error_info.value)


def test_load_walkable_area_from_crowdit_non_existing_file():
    with pytest.raises(LoadTrajectoryError):
        load_walkable_area_from_crowdit(
            geometry_file=pathlib.Path("non_existing_geometry.xml")
        )


def test_load_walkable_area_from_crowdit_no_walls(tmp_path: pathlib.Path):
    geometry_file = tmp_path / "geometry.xml"
    xml_content = "<geometry><layer></layer></geometry>"
    geometry_file.write_text(xml_content, encoding="utf-8")

    with pytest.raises(LoadTrajectoryError) as error_info:
        load_walkable_area_from_crowdit(geometry_file=geometry_file)

    assert "No wall polygons found" in str(error_info.value)


def test_load_walkable_area_from_crowdit_invalid_xml(tmp_path: pathlib.Path):
    geometry_file = tmp_path / "geometry.xml"
    geometry_file.write_text("Not valid XML", encoding="utf-8")

    with pytest.raises(LoadTrajectoryError):
        load_walkable_area_from_crowdit(geometry_file=geometry_file)


def test_load_walkable_area_from_crowdit_valid(
    tmp_path: pathlib.Path, buffer=0
):
    geometry_file = tmp_path / "geometry.xml"
    xml_content = """
    <geometry>
        <layer>
            <wall>
                <point x="0" y="0"/>
                <point x="10" y="0"/>
                <point x="10" y="10"/>
                <point x="0" y="10"/>
            </wall>
        </layer>
    </geometry>
    """
    geometry_file.write_text(xml_content, encoding="utf-8")

    area = load_walkable_area_from_crowdit(geometry_file=geometry_file)

    assert isinstance(area, WalkableArea)
    assert area.polygon.area == 100.0


def test_load_trajectory_from_crowdit_reference_data_file():
    traj_file = pathlib.Path(__file__).parent / "test-data/crowdit.csv.gz"

    traj = load_trajectory_from_crowdit(trajectory_file=traj_file)
    assert not traj.data.empty
    for col in (ID_COL, FRAME_COL, X_COL, Y_COL):
        assert col in traj.data.columns
    assert traj.frame_rate > 0


def test_load_trajectory_from_crowdit_reference_geometry_file():
    geom_file = pathlib.Path(__file__).parent / "test-data/crowdit.floor"
    area = load_walkable_area_from_crowdit(geometry_file=geom_file)
    assert isinstance(area, WalkableArea)
    assert area.polygon.is_valid
    assert area.polygon.area > 0
>>>>>>> 493df54d
<|MERGE_RESOLUTION|>--- conflicted
+++ resolved
@@ -2138,8 +2138,6 @@
 def is_ccw(polygon):
     return LinearRing(polygon.exterior.coords).is_ccw
 
-
-<<<<<<< HEAD
 # ------------------ Pathfinder tests ------------------ #
 
 
@@ -2467,7 +2465,7 @@
         "Can not determine the frame rate used to write the trajectory file."
         in str(error_info.value)
     )
-=======
+
 # ================== crowd:it ===================
 def test_load_trajectory_from_crowdit_valid(tmp_path: pathlib.Path):
     trajectory_crowdit = tmp_path / "trajectory.csv"
@@ -2575,5 +2573,4 @@
     area = load_walkable_area_from_crowdit(geometry_file=geom_file)
     assert isinstance(area, WalkableArea)
     assert area.polygon.is_valid
-    assert area.polygon.area > 0
->>>>>>> 493df54d
+    assert area.polygon.area > 0